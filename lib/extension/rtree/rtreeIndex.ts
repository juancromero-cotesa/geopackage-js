--- conflicted
+++ resolved
@@ -125,17 +125,12 @@
       totalCount: this.featureCount,
       layer: this.tableName,
     });
-<<<<<<< HEAD
-    this.loadRTreeIndex(this.tableName, this.columnName, this.primaryKeyColumn);
-    this.createAllTriggers(this.tableName, this.columnName, this.primaryKeyColumn);
-=======
     try {
-      this.loadRTreeIndex();
+      this.loadRTreeIndex(this.tableName, this.columnName, this.primaryKeyColumn);
     } catch (e) {
       console.log('ERROR CREATING RTREE INDEX', e);
     }
-    this.createAllTriggers();
->>>>>>> 4d525651
+    this.createAllTriggers(this.tableName, this.columnName, this.primaryKeyColumn);
     return this.getRTreeIndexExtension();
   }
   createAllTriggers(tableName: string, geometryColumnName: string, idColumnName: string): boolean {
@@ -343,7 +338,6 @@
     changes += this.connection.run(deleteTrigger).changes;
     return changes === 6;
   }
-<<<<<<< HEAD
   loadRTreeIndex(tableName: string, geometryColumnName: string, idColumnName: string): boolean {
     return (
       this.connection.run(
@@ -363,46 +357,6 @@
         geometryColumnName +
         ') FROM "' +
         tableName + '"',
-=======
-  loadRTreeIndex(): boolean {
-    console.log(
-      'minx',
-      this.connection.get(
-        'SELECT ' +
-          this.primaryKeyColumn +
-          ', ST_MinX(' +
-          this.columnName +
-          '), ST_MaxX(' +
-          this.columnName +
-          '), ST_MinY(' +
-          this.columnName +
-          '), ST_MaxY(' +
-          this.columnName +
-          ') FROM "' +
-          this.tableName +
-          '"',
-      ),
-    );
-    return (
-      this.connection.run(
-        'INSERT OR REPLACE INTO "rtree_' +
-          this.tableName +
-          '_' +
-          this.columnName +
-          '" SELECT ' +
-          this.primaryKeyColumn +
-          ', ST_MinX(' +
-          this.columnName +
-          '), ST_MaxX(' +
-          this.columnName +
-          '), ST_MinY(' +
-          this.columnName +
-          '), ST_MaxY(' +
-          this.columnName +
-          ') FROM "' +
-          this.tableName +
-          '"',
->>>>>>> 4d525651
       ).changes === 1
     );
   }
@@ -410,17 +364,10 @@
     return (
       this.connection.run(
         'CREATE VIRTUAL TABLE "rtree_' +
-<<<<<<< HEAD
         tableName +
         '_' +
         columnName +
         '" USING rtree(id, minx, maxx, miny, maxy)',
-=======
-          this.tableName +
-          '_' +
-          this.columnName +
-          '" USING rtree(id, minx, maxx, miny, maxy)',
->>>>>>> 4d525651
       ).changes === 1
     );
   }
