--- conflicted
+++ resolved
@@ -1034,11 +1034,7 @@
     minZoom: number,
     maxZoom: number,
     tileSize = 256,
-<<<<<<< HEAD
   ): TileMatrixSet {
-    const tileMatrixSet = this.createTileTableWithTableName(
-=======
-  ): Promise<TileMatrixSet> {
     const webMercatorSrsId = this.spatialReferenceSystemDao.getByOrganizationAndCoordSysId('EPSG', 3857).srs_id;
 
     if (contentsSrsId !== webMercatorSrsId) {
@@ -1051,8 +1047,7 @@
       const from = srsDao.getBySrsId(tileMatrixSetSrsId).projection;
       tileMatrixSetBoundingBox = tileMatrixSetBoundingBox.projectBoundingBox(from, 'EPSG:3857');
     }
-    const tileMatrixSet = await this.createTileTableWithTableName(
->>>>>>> 4d525651
+    const tileMatrixSet = this.createTileTableWithTableName(
       tableName,
       contentsBoundingBox,
       webMercatorSrsId,
